<a href="https://trendshift.io/repositories/9828" target="_blank"><img src="https://trendshift.io/api/badge/repositories/9828" alt="dnhkng%2FGlaDOS | Trendshift" style="width: 250px; height: 55px;" width="250" height="55"/></a>

# GLaDOS Personality Core
This is a project dedicated to building a real-life version of GLaDOS!

NEW: If you want to chat or join the community, [Join our discord!](https://discord.com/invite/ERTDKwpjNB) If you want to support, [sponsor the project here!](https://ko-fi.com/dnhkng)

https://github.com/user-attachments/assets/c22049e4-7fba-4e84-8667-2c6657a656a0

## Update 3-1-2025 *Got GLaDOS running on an 8Gb SBC!*

https://github.com/user-attachments/assets/99e599bb-4701-438a-a311-8e6cd595796c

This is really tricky, so only for hardcore geeks! Checkout the 'rock5b' branch, and my OpenAI API for the [RK3588 NPU system](https://github.com/dnhkng/RKLLM-Gradio)
Don't expect support for this, it's in active development, and requires lots of messing about in armbian linux etc.

## Goals
*This is a hardware and software project that will create an aware, interactive, and embodied GLaDOS.*

This will entail:
- [x] Train GLaDOS voice generator
- [x] Generate a prompt that leads to a realistic "Personality Core"
- [ ] Generate a medium- and long-term memory for GLaDOS (Probably a custom vector DB in a simpy Numpy array!) 
- [ ] Give GLaDOS vision via a VLM (either a full VLM for everything, or a 'vision module' using a tiny VLM the GLaDOS can function call!)
- [ ] Create 3D-printable parts
- [ ] Design the animatronics system



## Software Architecture
The initial goals are to develop a low-latency platform, where GLaDOS can respond to voice interactions within 600ms.

To do this, the system constantly records data to a circular buffer, waiting for [voice to be detected](https://github.com/snakers4/silero-vad). When it's determined that the voice has stopped (including detection of normal pauses), it will be [transcribed quickly](https://github.com/huggingface/distil-whisper). This is then passed to streaming [local Large Language Model](https://github.com/ggerganov/llama.cpp), where the streamed text is broken by sentence, and passed to a [text-to-speech system](https://github.com/rhasspy/piper). This means further sentences can be generated while the current is playing, reducing latency substantially.

### Subgoals
 - The other aim of the project is to minimize dependencies, so this can run on constrained hardware. That means no PyTorch or other large packages.
 - As I want to fully understand the system, I have removed a large amount of redirection: which means extracting and rewriting code.

## Hardware System
This will be based on servo- and stepper-motors. 3D printable STL will be provided to create GlaDOS's body, and she will be given a set of animations to express herself. The vision system will allow her to track and turn toward people and things of interest.

# Installation Instruction
Try this simplified process, but be aware it's still in the experimental stage!  For all operating systems, you'll first need to install Ollama to run the LLM.

## Install Drivers if necessary
If you are an Nvidia system with CUDA, make sure you install the necessary drivers and CUDA, info here:
https://developer.nvidia.com/cuda-toolkit

If you are using another accelerator (ROCm, DirectML etc.), after following the instructions below for you platform, follow up with installing the  [best onnxruntime version](https://onnxruntime.ai/docs/install/) for your system.

## Set up a local LLM server:
1. Download and install [Ollama](https://github.com/ollama/ollama) for your operating system.
2. Once installed, download a small 3B model for testing - at a terminal or command prompt use: `ollama pull llama3.2`

Note: You can use any OpenAI or Ollama compatible server, local or cloud based. Just edit the glados_config.yaml and update the completion_url, model and the api_key if necessary.

## Operating specific instruction
#### Windows Installation Process
1. Open the Microsoft Store, search for `python` and install Python 3.12
<<<<<<< HEAD
=======
2. Download this repository, either:
   1. Download and unzip this repository somewhere in your home folder, or
   2. If you have Git set up, `git clone` this repository using `https://git clone github.com/dnhkng/glados.git`
3. In the repository folder, run the `install_windows.bat`, and wait until the installation in complete.
4. Double click `start_windows.bat` to start GLaDOS!
>>>>>>> ac91c0d2

#### macOS Installation Process
This is still experimental. Any issues can be addressed in the Discord server. If you create an issue related to this, you will be referred to the Discord server.  Note: I was getting Segfaults!  Please leave feedback!

#### Linux Installation Process
Install the PortAudio library, if you don't yet have it installed:
   
         sudo apt update
         sudo apt install libportaudio2

## Installing GLaDOS
1. Download this repository, either:
   1. Download and unzip this repository somewhere in your home folder, or
<<<<<<< HEAD
   2. At a terminal, git clone this repository using `git clone https://github.com/dnhkng/GLaDOS.git`
=======
   2. In a terminal, `git clone` this repository using `git clone https://github.com/dnhkng/glados.git`
>>>>>>> ac91c0d2
2. In a terminal, go to the repository folder and run these commands:
   
   Mac/Linux:

         python scripts/install.py
   Windows:

         python scripts\install.py
   This will install Glados and download the needed AI models 
3. To start GLaDOS run:
         
         uv run glados
         
   
<<<<<<< HEAD
=======
         sudo apt update
         sudo apt install libportaudio2
   
2. Download this repository, either:
   1. Download and unzip this repository somewhere in your home folder, or
   2. In a terminal, `git clone` this repository using `git clone https://github.com/dnhkng/glados.git`
3. In a terminal, go to the repository folder and run these commands:
   
         chmod +x install_ubuntu.sh
         chmod +x start_ubuntu.sh
>>>>>>> ac91c0d2

## Speech Generation
You can also get her to say something with:

         uv run glados say "The cake is real"

## Changing the LLM Model

To use other models, use the command:
```ollama pull {modelname}```
and then add it to glados_config.yaml as the model. 

         model: "{modelname}"
You can find [more models here!](https://ollama.com/library)

## More Personalities or LLM's
Make a copy of the file 'glados_config.yml' and give it a new name, then edit the parameters:

      model:  # the LLM model you want to use, see "Changing the LLM Model"
      personality_preprompt:
      system:  # A description of who the character should be
          - user:  # An example of a question you might ask
          - assistant:  # An example of how the AI should respond
  
To use these new settings, use the command:
      
      uv run glados start --config new_config.yml

## Common Issues
1. If you find you are getting stuck in loops, as GLaDOS is hearing herself speak, you have two options:
   1. Solve this by upgrading your hardware. You need to you either headphone, so she can't physically hear herself speak, or a conference-style room microphone/speaker. These have hardware sound cancellation, and prevent these loops.
   2. Disable voice interruption. This means neither you nor GLaDOS can interrupt when GLaDOS is speaking. To accomplish this, edit the `glados_config.yaml`, and change `interruptible:` to  `false`.
2. If you want to the the Text UI, you should use the glados-ui.py file instead of glado.py


## Testing the submodules
Want to mess around with the AI models? You can test the systems by exploring the 'demo.ipynb'.


## Star History
[![Star History Chart](https://api.star-history.com/svg?repos=dnhkng/GlaDOS&type=Date)](https://star-history.com/#dnhkng/GlaDOS&Date)<|MERGE_RESOLUTION|>--- conflicted
+++ resolved
@@ -57,14 +57,6 @@
 ## Operating specific instruction
 #### Windows Installation Process
 1. Open the Microsoft Store, search for `python` and install Python 3.12
-<<<<<<< HEAD
-=======
-2. Download this repository, either:
-   1. Download and unzip this repository somewhere in your home folder, or
-   2. If you have Git set up, `git clone` this repository using `https://git clone github.com/dnhkng/glados.git`
-3. In the repository folder, run the `install_windows.bat`, and wait until the installation in complete.
-4. Double click `start_windows.bat` to start GLaDOS!
->>>>>>> ac91c0d2
 
 #### macOS Installation Process
 This is still experimental. Any issues can be addressed in the Discord server. If you create an issue related to this, you will be referred to the Discord server.  Note: I was getting Segfaults!  Please leave feedback!
@@ -78,11 +70,9 @@
 ## Installing GLaDOS
 1. Download this repository, either:
    1. Download and unzip this repository somewhere in your home folder, or
-<<<<<<< HEAD
+
    2. At a terminal, git clone this repository using `git clone https://github.com/dnhkng/GLaDOS.git`
-=======
-   2. In a terminal, `git clone` this repository using `git clone https://github.com/dnhkng/glados.git`
->>>>>>> ac91c0d2
+
 2. In a terminal, go to the repository folder and run these commands:
    
    Mac/Linux:
@@ -95,21 +85,6 @@
 3. To start GLaDOS run:
          
          uv run glados
-         
-   
-<<<<<<< HEAD
-=======
-         sudo apt update
-         sudo apt install libportaudio2
-   
-2. Download this repository, either:
-   1. Download and unzip this repository somewhere in your home folder, or
-   2. In a terminal, `git clone` this repository using `git clone https://github.com/dnhkng/glados.git`
-3. In a terminal, go to the repository folder and run these commands:
-   
-         chmod +x install_ubuntu.sh
-         chmod +x start_ubuntu.sh
->>>>>>> ac91c0d2
 
 ## Speech Generation
 You can also get her to say something with:
